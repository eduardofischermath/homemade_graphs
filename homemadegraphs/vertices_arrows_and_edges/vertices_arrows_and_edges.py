--- conflicted
+++ resolved
@@ -114,7 +114,7 @@
     #(that is, output_as_generator is defaulted to False)
     # We use lambda and map, making it a list if requested
     # Same could be accomplished via partial from functools, but we prefer lambda
-    partial_function = lambda vertex: OperationsVAE.sanitize_vertex(vertex, require_namedtuple = require_namedtuple)
+    partial_function = lambda vertex: sanitize_vertex(vertex, require_namedtuple = require_namedtuple)
     as_generator = map(partial_function, vertices)
     if output_as_generator:
       return as_generator
@@ -129,12 +129,7 @@
     
     If require_namedtuple, ensures argument is an Arrow/Edge namedtuple.
     
-<<<<<<< HEAD
-    If require_vertex_namedtuple, will need first and second item to be
-    Vertex namedtuples.
-=======
     If request_vertex_sanitization, also sanitizes vertices.
->>>>>>> fa081018
     
     [Tuples are imutable; this always produces a new namedtuple.]
     '''
@@ -218,13 +213,9 @@
       if is_multiarrow_free:
         # Algorithm with frozenset and hashing: we do it with lists in multiple steps
         #to facilitate understanding, even if it might cost more memory
-<<<<<<< HEAD
-        arrows_and_its_reverses = [[arrow, OperationsVAE.get_reversed_arrow(arrow, skip_checks = True)] for arrow in arrows]
-=======
         arrows_and_its_reverses = [[arrow, OperationsVAE.get_reversed_arrow_or_equivalent_edge(
             arrow, use_edges_instead_of_arrows = False, require_namedtuple = False,
             request_vertex_sanitization = request_vertex_sanitization)] for arrow in arrows]
->>>>>>> fa081018
         list_of_frozensets = [frozenset(pair) for pair in arrows_and_reversed_arrows]
         # We use frozenset to do all the comparing (sets are not hasheable)
         # It is not a problem to fit them all in a set
@@ -256,12 +247,8 @@
         found_arrow_without_edge = False
         while new_edges: # i. e. new_edges nonempty
           last_arrow = arrows.pop() # pop() removes last and return it
-<<<<<<< HEAD
-          last_arrow_reversed = OperationsVAE.get_reversed_arrow(last_arrow, skip_checks = True)
-=======
           last_arrow_reversed = OperationsVAE.get_reversed_arrow_or_equivalent_edge(last_arrow,
               use_edges_instead_of_arrows = False, require_namedtuple = False)
->>>>>>> fa081018
           # Try to remove the reversed arrow. If it fails, they don't form edges
           try:
             arrows.remove(last_arrow_reversed)
@@ -367,14 +354,9 @@
     # First, we produce a generator to produce smaller (length 2) generators
     # We use a lambda to create those small generators
     # We modify the output to be a generator for each edge
-<<<<<<< HEAD
-    small_generator = lambda edge: (arrow for arrow in OperationsVAE.get_arrows_from_edge(
-        edge, require_namedtuple = require_namedtuple))
-=======
     small_generator = lambda edge: (arrow for arrow in OperationsVAE.get_arrows_from_edge(edge,
         require_namedtuple = require_namedtuple,
         request_vertex_sanitization = request_vertex_sanitization))
->>>>>>> fa081018
     # We group them together in a generator of generators
     generator_of_generators = map(small_generator, edges)
     # We produce a single generator
